--- conflicted
+++ resolved
@@ -54,29 +54,10 @@
     cls.TestMatrix.add_dimension(create_uncompressed_text_dimension(cls.get_workload()))
 
   def setup_method(self, method):
-<<<<<<< HEAD
-=======
-    self.expected_exceptions = 0
-    # Get the current number of queries that are in the 'EXCEPTION' state. Used for
-    # verification after running each test case.
-    self.start_exception_count = self.query_exception_count()
->>>>>>> e8fe2202
     self._cleanup()
 
   def teardown_method(self, method):
     self._cleanup()
-<<<<<<< HEAD
-=======
-    # The number of exceptions may be < than what was in setup if the queries in the
-    # EXCEPTION state were bumped out of the FINISHED list. We should never see an
-    # increase in the number of queries in the exception state.
-    assert end_exception_count <= (self.start_exception_count + self.expected_exceptions)
-
-  def query_exception_count(self):
-    """Returns the number of occurrences of 'EXCEPTION' on the debug /queries page"""
-    return len(re.findall('EXCEPTION',
-        self.impalad_test_service.read_debug_webpage('queries')))
->>>>>>> e8fe2202
 
   def _cleanup(self):
     map(self.cleanup_db, self.TEST_DBS)
